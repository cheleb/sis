--- conflicted
+++ resolved
@@ -454,30 +454,6 @@
             return true; // Optimization for a common case.
         }
         ArgumentChecks.ensureNonNull("type", type);
-<<<<<<< HEAD
-        return maybeAssignableFrom(type) && isAssignableIgnoreName(type,
-                new IdentityHashMap<DefaultFeatureType,Boolean>(4));
-    }
-
-    /**
-     * Return {@code true} if all properties in this type are also properties in the given type.
-     * This method does not compare the names — this verification is presumed already done by the caller.
-     *
-     * @param type The type to check.
-     * @param done An initially empty map to be used for avoiding infinite recursivity.
-     */
-    private boolean isAssignableIgnoreName(final DefaultFeatureType type, final Map<DefaultFeatureType,Boolean> done) {
-        if (done.put(this, Boolean.TRUE) == null) {
-            /*
-             * Ensures that all properties defined in this feature type is also defined
-             * in the given property, and that the former is assignable from the later.
-             */
-            for (final Map.Entry<String, PropertyType> entry : byName.entrySet()) {
-                final PropertyType other = type.getProperty(entry.getKey());
-                if (other == null || !isAssignableIgnoreName(entry.getValue(), other, done)) {
-                    return false;
-                }
-=======
         if (!maybeAssignableFrom(this, type)) {
             return false;
         }
@@ -501,7 +477,6 @@
             }
             if (!isAssignableIgnoreName(entry.getValue(), other)) {
                 return false;
->>>>>>> 6f53cb5f
             }
         }
         return true;
